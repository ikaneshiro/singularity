USAGE: singularity [global options...] <command> [command options...] ...

GLOBAL OPTIONS:
    -d|--debug    Print debugging information
    -h|--help     Display usage summary
    -s|--silent   Only print errors
    -q|--quiet    Suppress all normal output
       --version  Show application version
<<<<<<< HEAD
    -v --verbose  Increase verbosity +1
    -x --sh-debug Print shell wrapper debugging information
    -c --conf     Use a custom configuration file (for root only)
=======
    -v|--verbose  Increase verbosity +1
    -x|--sh-debug Print shell wrapper debugging information
>>>>>>> e99a6dbf

GENERAL COMMANDS:
    help          Show additional help for a command or container
    selftest      Run some self tests for singularity install

CONTAINER USAGE COMMANDS:
    exec          Execute a command within container
    run           Launch a runscript within container
    shell         Run a Bourne shell within container
    test          Execute any test code defined within container

CONTAINER MANAGEMENT COMMANDS:
    apps          List available apps within a container
    bootstrap     *Deprecated* use build instead
    build         Build a new Singularity container
    check         Perform container lint checks
    inspect       Display a container's metadata
    mount         Mount a Singularity container image
    pull          Pull a Singularity/Docker container to $PWD

COMMAND GROUPS:
    instance      Persistent instance management commands
    image         Image file management utilities


CONTAINER USAGE OPTIONS:
    see singularity help <command>

For any additional help or support visit the Singularity
website: http://singularity.lbl.gov/<|MERGE_RESOLUTION|>--- conflicted
+++ resolved
@@ -6,14 +6,9 @@
     -s|--silent   Only print errors
     -q|--quiet    Suppress all normal output
        --version  Show application version
-<<<<<<< HEAD
     -v --verbose  Increase verbosity +1
     -x --sh-debug Print shell wrapper debugging information
     -c --conf     Use a custom configuration file (for root only)
-=======
-    -v|--verbose  Increase verbosity +1
-    -x|--sh-debug Print shell wrapper debugging information
->>>>>>> e99a6dbf
 
 GENERAL COMMANDS:
     help          Show additional help for a command or container
