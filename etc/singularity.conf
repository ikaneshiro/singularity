# SINGULARITY.CONF
# This is the global configuration file for Singularity. This file controls
# what the container is allowed to do on a particular host, and as a result
# this file must be owned by root.


# ALLOW SETUID: [BOOL]
# DEFAULT: yes
# Should we allow users to utilize the setuid binary for launching singularity?
# The majority of features require this to be set to yes, but newer Fedora and
# Ubuntu kernels can provide limited functionality in unprivileged mode.
allow setuid = yes


# ALLOW PID NS: [BOOL]
# DEFAULT: yes
# Should we allow users to request the PID namespace?
allow pid ns = yes

# ALLOW USER IMAGE: [BOOL]
# DEFAULT: yes
# Should we allow users to run images they can access according to normal
# filesystem privileges?  If set to 'no', then the image can only be executed
# through 'protected image mode' (see below).
#
# Note that if 'allow user image' is no and 'protected image mode' is none,
# then no image file may be used.
allow user image = yes


# PROTECTED IMAGE MODE: [STRING]
# DEFAULT: none
# The 'protected image mode' allows users to launch singularity with images
# that they cannot access according to filesystem privileges.
# There are three allowed modes:
# - none: Protected image mode is disabled.  The typical filesystem rules
#         are applied.
# - group: The image file must be readable by the user 'singularity' AND the
#          invoking user must be in the same group as the image file.
# - user: The image file must be readable by the user 'singularity'.
# In both 'group' and 'user' cases, the image must be either owned by the
# singularity user or be owned by the singularity user's primary group.
#
# The name of the user 'singularity' can be controlled via the
# 'singularity user' option below.
protected image mode = none


# # ENABLE OVERLAY: [BOOL]
# DEFAULT: yes
# Enabling this option will make it possible to specify bind paths to locations
# that do not currently exist within the container. Some limitations still exist
# when running in completely non-privileged mode. (note: this option is only
# supported on hosts that support overlay file systems).
# note: currently disabled because RHEL7 kernel crashes with it... :(
enable overlay = no


# CONFIG PASSWD: [BOOL]
# DEFAULT: yes
# If /etc/passwd exists within the container, this will automatically append
# an entry for the calling user.
config passwd = yes


# CONFIG GROUP: [BOOL]
# DEFAULT: yes
# If /etc/group exists within the container, this will automatically append
# an entry for the calling user.
config group = yes


# CONFIG RESOLV_CONF: [BOOL]
# DEFAULT: yes
# If there is a bind point within the container, use the host's
# /etc/resolv.conf.
config resolv_conf = yes


# MOUNT PROC: [BOOL]
# DEFAULT: yes
# Should we automatically bind mount /proc within the container?
mount proc = yes


# MOUNT SYS: [BOOL]
# DEFAULT: yes
# Should we automatically bind mount /sys within the container?
mount sys = yes


# MOUNT DEV: [yes/no/minimal]
# DEFAULT: yes
# Should we automatically bind mount /dev within the container? If you select
# minimal, and if overlay is enabled, then Singularity will attempt to create
# the following devices inside the container: null, zero, random, urandom
# note: This requires 'enable overlay = yes'
mount dev = yes


# MOUNT HOME: [BOOL]
# DEFAULT: yes
# Should we automatically determine the calling user's home directory and
# attempt to mount it's base path into the container? If the --contain option
# is used, the home directory will be created within the session directory or
# can be overridden with the SINGULARITY_HOME or SINGULARITY_WORKDIR
# environment variables (or their corresponding command line options).
mount home = yes


# MOUNT TMP: [BOOL]
# DEFAULT: yes
# Should we automatically bind mount /tmp and /var/tmp into the container? If
# the --contain option is used, both tmp locations will be created in the
# session directory or can be specified via the  SINGULARITY_WORKDIR
# environment variable (or the --workingdir command line option).
mount tmp = yes


# MOUNT HOSTFS: [BOOL]
# DEFAULT: no
# Probe for all mounted file systems that are mounted on the host, and bind
# those into the container?
mount hostfs = no


# BIND PATH: [STRING]
# DEFAULT: Undefined
# Define a list of files/directories that should be made available from within
# the container. The file or directory must exist within the container on
# which to attach to. you can specify a different source and destination
# path (respectively) with a colon; otherwise source and dest are the same.
#bind path = /etc/singularity/default-nsswitch.conf:/etc/nsswitch.conf
#bind path = /opt
#bind path = /scratch
bind path = /etc/hosts


# USER BIND CONTROL: [BOOL]
# DEFAULT: yes
# Allow users to influence and/or define bind points at runtime? This will allow
# users to specify bind points, scratch and tmp locations. (note: User bind
# control is only allowed if the host also supports PR_SET_NO_NEW_PRIVS)
user bind control = yes


# MOUNT SLAVE: [BOOL]
# DEFAULT: yes
# Should we automatically propagate file-system changes from the host?
# This should be set to 'yes' when autofs mounts in the system should
# show up in the container.
mount slave = yes


# CONTAINER DIR: [STRING]
# DEFAULT: /var/lib/singularity/mnt
# This path specifies the location to use for mounting the container, overlays
# and other necessary file systems for the container. Note, this location
# absolutely must be local on this host.
container dir = /var/lib/singularity/mnt


# SESSIONDIR PREFIX: [STRING]
# DEFAULT: /tmp/.singularity-session-
# This specifies the prefix for the session directory. Appended to this string
# is an identification string unique to each user and container. Note, this
# location absolutely must be local on this host. If the default location of
# /tmp/ does not work for your system, /var/lib/singularity/sessions maybe a
# better option.
<<<<<<< HEAD
#sessiondir prefix = /var/lib/singularity/sessions/
=======
#sessiondir prefix = /var/singularity/sessions/


# SINGULARITY USER: [STRING]
# DEFAULT: singularity
# The protected image mode will restrict Singularity images to those owned by
# the 'singularity user'; this option allows admins to change the username we
# use as a test.
#
# If user namespaces are enabled, the singularity user setting is ignored and
# instead the invoking user is utilized for all access privilege checks.
singularity user = singularity
>>>>>>> f0a8cf94
<|MERGE_RESOLUTION|>--- conflicted
+++ resolved
@@ -167,10 +167,7 @@
 # location absolutely must be local on this host. If the default location of
 # /tmp/ does not work for your system, /var/lib/singularity/sessions maybe a
 # better option.
-<<<<<<< HEAD
 #sessiondir prefix = /var/lib/singularity/sessions/
-=======
-#sessiondir prefix = /var/singularity/sessions/
 
 
 # SINGULARITY USER: [STRING]
@@ -182,4 +179,3 @@
 # If user namespaces are enabled, the singularity user setting is ignored and
 # instead the invoking user is utilized for all access privilege checks.
 singularity user = singularity
->>>>>>> f0a8cf94
