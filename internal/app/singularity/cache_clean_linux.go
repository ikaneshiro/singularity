--- conflicted
+++ resolved
@@ -42,27 +42,6 @@
 		}
 	}
 	return nil
-<<<<<<< HEAD
-=======
-
-}
-
-// CleanCache will clean a type of cache (cacheType string). will return a error if one occurs.
-func CleanCache(cacheType string) error {
-	switch cacheType {
-	case "library":
-		return cleanLibraryCache()
-	case "oci":
-		return cleanOciCache()
-	case "blob", "blobs":
-		return cleanBlobCache()
-	case "all":
-		return cache.Clean()
-	default:
-		// The caller checks the returned error and will exit as required
-		return fmt.Errorf("not a valid type: %s", cacheType)
-	}
->>>>>>> 154abb4f
 }
 
 func cleanLibraryCacheName(cacheName string) (bool, error) {
@@ -115,7 +94,6 @@
 	return foundMatch, nil
 }
 
-<<<<<<< HEAD
 func cleanShubCacheName(cacheName string) (bool, error) {
 	foundMatch := false
 	blobs, err := ioutil.ReadDir(cache.Shub())
@@ -141,8 +119,6 @@
 	return foundMatch, nil
 }
 
-=======
->>>>>>> 154abb4f
 // CleanCacheName will clean a container with the same name as cacheName (in the cache directory).
 // if libraryCache is true; only search thrught library cache. if ociCache is true; only search the
 // oci-tmp cache. if both are false; search all cache, and if both are true; again, search all cache.
@@ -183,13 +159,8 @@
 	return match, nil
 }
 
-<<<<<<< HEAD
-// CleanSingularityCache is the main function that drives all these other functions, if allClean is true; clean
-// all cache. if typeNameClean contains somthing; only clean that type. if cacheName contains somthing; clean only
-=======
 // CleanSingularityCache is the main function that drives all these other functions, if cleanAll is true; clean
 // all cache. if cacheCleanTypes contains somthing; only clean that type. if cacheName contains somthing; clean only
->>>>>>> 154abb4f
 // cache with that name.
 func CleanSingularityCache(cleanAll bool, cacheCleanTypes []string, cacheName []string) error {
 	libraryClean := false
