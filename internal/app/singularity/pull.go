// Copyright (c) 2019, Sylabs Inc. All rights reserved.
// This software is licensed under a 3-clause BSD license. Please consult the
// LICENSE.md file distributed with the sources of this project regarding your
// rights to use or distribute this software.

package singularity

import (
	"context"
	"errors"
	"fmt"
	"io"
	"os"

	ocitypes "github.com/containers/image/types"
	"github.com/sylabs/scs-library-client/client"
	"github.com/sylabs/singularity/internal/pkg/build"
	"github.com/sylabs/singularity/internal/pkg/client/cache"
	ociclient "github.com/sylabs/singularity/internal/pkg/client/oci"
	"github.com/sylabs/singularity/internal/pkg/library"
	"github.com/sylabs/singularity/internal/pkg/oras"
	"github.com/sylabs/singularity/internal/pkg/sylog"
	"github.com/sylabs/singularity/internal/pkg/util/uri"
	"github.com/sylabs/singularity/pkg/build/types"
	shub "github.com/sylabs/singularity/pkg/client/shub"
	"github.com/sylabs/singularity/pkg/signing"
	pb "gopkg.in/cheggaaa/pb.v1"
)

var (
	// ErrLibraryPullUnsigned indicates that the interactive portion of the
	// pull was aborted
	ErrLibraryPullUnsigned = errors.New("failed to verify container")
)

// LibraryPull will download the image specified by file from the library specified by libraryURI.
// After downloading, the image will be checked for a valid signature and removed if it does not contain one,
// unless specified not to by the unauthenticated bool
<<<<<<< HEAD
func LibraryPull(imgCache *cache.Handle, name, ref, transport, fullURI, libraryURI, keyServerURL, authToken, arch string, force, unauthenticated, noCache bool) error {
=======
func LibraryPull(imgCache *cache.Handle, name, fullURI, libraryURI, keyServerURL, authToken string, force, unauthenticated, noCache bool) error {
>>>>>>> 0e3c9f9b
	if !force {
		if _, err := os.Stat(name); err == nil {
			return fmt.Errorf("image file already exists: %q - will not overwrite", name)
		}
	}

	libraryClient, err := client.NewClient(&client.Config{
		BaseURL:   libraryURI,
		AuthToken: authToken,
	})
	if err != nil {
		return fmt.Errorf("error initializing library client: %v", err)
	}

	// strip leading "library://" and append default tag, as necessary
	imageRef := library.NormalizeLibraryRef(fullURI)

	// check if image exists in library
<<<<<<< HEAD
	libraryImage, err := libraryClient.GetImage(context.TODO(), arch, imageRef)
	if err != nil {
		return fmt.Errorf("while getting image info: %v", err)
=======
	libraryImage, err := libraryClient.GetImage(context.TODO(), imageRef)
	if err == client.ErrNotFound {
		return fmt.Errorf("image does not exist in the library: %s", imageRef)
	}
	if err != nil {
		return fmt.Errorf("could not get image info: %v", err)
>>>>>>> 0e3c9f9b
	}

	if noCache {
		// don't use cached image
		sylog.Infof("Downloading library image: %s", name)
<<<<<<< HEAD
		if err := library.DownloadImage(context.TODO(), libraryClient, name, arch, imageRef, downloadImageCallback); err != nil {
=======
		err := library.DownloadImage(context.TODO(), libraryClient, name, imageRef, downloadImageCallback)
		if err != nil {
>>>>>>> 0e3c9f9b
			return fmt.Errorf("unable to download image: %v", err)
		}
	} else {
		// check and use cached image
		imageName := uri.GetName("library://" + imageRef)
		imagePath := imgCache.LibraryImage(libraryImage.Hash, imageName)
		exists, err := imgCache.LibraryImageExists(libraryImage.Hash, imageName)
		if err != nil {
			return fmt.Errorf("unable to check if %s exists: %v", imagePath, err)
		}
		if !exists {
			sylog.Infof("Downloading library image")
			go interruptCleanup(imagePath)

			// call library download image helper
<<<<<<< HEAD
			if err := library.DownloadImage(context.TODO(), libraryClient, imagePath, arch, imageRef, downloadImageCallback); err != nil {
=======
			err := library.DownloadImage(context.TODO(), libraryClient, imagePath, imageRef, downloadImageCallback)
			if err != nil {
>>>>>>> 0e3c9f9b
				return fmt.Errorf("unable to download image: %v", err)
			}

			if cacheFileHash, err := client.ImageHash(imagePath); err != nil {
				return fmt.Errorf("error getting image hash: %v", err)
			} else if cacheFileHash != libraryImage.Hash {
				return fmt.Errorf("cached file hash(%s) and expected hash(%s) does not match", cacheFileHash, libraryImage.Hash)
			}
		}

		// Perms are 777 *prior* to umask in order to allow image to be
		// executed with its leading shebang like a script
		dstFile, err := os.OpenFile(name, os.O_CREATE|os.O_TRUNC|os.O_WRONLY, 0777)
		if err != nil {
			return fmt.Errorf("while opening destination file: %v", err)
		}
		defer dstFile.Close()

		srcFile, err := os.Open(imagePath)
		if err != nil {
			return fmt.Errorf("while opening cached image: %v", err)
		}
		defer srcFile.Close()

		// Copy SIF from cache
		_, err = io.Copy(dstFile, srcFile)
		if err != nil {
			return fmt.Errorf("while copying image from cache: %v", err)
		}
	}

	// check if we pulled from the library, if so; is it signed?
	if !unauthenticated {
		imageSigned, err := signing.IsSigned(name, keyServerURL, 0, false, authToken)
		if err != nil {
			sylog.Errorf("%v", err)
		}
		if !imageSigned {
			return ErrLibraryPullUnsigned
		}
	} else {
		sylog.Warningf("Skipping container verification")
	}

	sylog.Infof("Download complete: %s\n", name)

	return nil
}

// PullShub will download a image from shub, and cache it. Next time
// that container is downloaded this will just use that cached image.
func PullShub(imgCache *cache.Handle, filePath string, shubRef string, force, noHTTPS, noCache bool) (err error) {
	if !force {
		if _, err := os.Stat(filePath); err == nil {
			return fmt.Errorf("image file already exists: %q - will not overwrite", filePath)
		}
	}

	shubURI, err := shub.ShubParseReference(shubRef)
	if err != nil {
		return fmt.Errorf("failed to parse shub uri: %s", err)
	}

	// Get the image manifest
	manifest, err := shub.GetManifest(shubURI, noHTTPS)
	if err != nil {
		return fmt.Errorf("failed to get manifest for: %s: %s", shubRef, err)
	}

	imageName := uri.GetName(shubRef)
	imagePath := imgCache.ShubImage(manifest.Commit, imageName)

	if noCache {
		// Dont use cached image
		if err := shub.DownloadImage(manifest, filePath, shubRef, true, noHTTPS); err != nil {
			return err
		}
	} else {
		exists, err := imgCache.ShubImageExists(manifest.Commit, imageName)
		if err != nil {
			return fmt.Errorf("unable to check if %v exists: %v", imagePath, err)
		}
		if !exists {
			sylog.Infof("Downloading shub image")
			go interruptCleanup(imagePath)

			err := shub.DownloadImage(manifest, imagePath, shubRef, true, noHTTPS)
			if err != nil {
				return err
			}
		} else {
			sylog.Infof("Use image from cache")
		}

		// Perms are 777 *prior* to umask in order to allow image to be
		// executed with its leading shebang like a script
		dstFile, err := os.OpenFile(filePath, os.O_CREATE|os.O_TRUNC|os.O_WRONLY, 0777)
		if err != nil {
			return fmt.Errorf("while opening destination file: %v", err)
		}
		defer dstFile.Close()

		srcFile, err := os.Open(imagePath)
		if err != nil {
			return fmt.Errorf("while opening cached image: %v", err)
		}
		defer srcFile.Close()

		// Copy image from cache
		_, err = io.Copy(dstFile, srcFile)
		if err != nil {
			return fmt.Errorf("while copying image from cache: %v", err)
		}
	}

	return nil
}

// downloadImageCallback is called to display progress bar while downloading
// image from library
func downloadImageCallback(totalSize int64, r io.Reader, w io.Writer) error {
	bar := pb.New64(totalSize).SetUnits(pb.U_BYTES)
	bar.ShowTimeLeft = true
	bar.ShowSpeed = true

	// create proxy reader
	bodyProgress := bar.NewProxyReader(r)

	bar.Start()

	// Write the body to file
	_, err := io.Copy(w, bodyProgress)
	if err != nil {
		return err
	}

	bar.Finish()

	return nil
}

// OrasPull will download the image specified by the provided oci reference and store
// it at the location specified by file, it will use credentials if supplied
func OrasPull(imgCache *cache.Handle, name, ref string, force bool, ociAuth *ocitypes.DockerAuthConfig) error {
	if !force {
		if _, err := os.Stat(name); err == nil {
			return fmt.Errorf("image file already exists: %q - will not overwrite", name)
		}
	}

	sum, err := oras.ImageSHA(ref, ociAuth)
	if err != nil {
		return fmt.Errorf("failed to get checksum for %s: %s", ref, err)
	}

	imageName := uri.GetName("oras:" + ref)

	cacheImagePath := imgCache.OrasImage(sum, imageName)
	exists, err := imgCache.OrasImageExists(sum, imageName)
	if err == cache.ErrBadChecksum {
		sylog.Warningf("Removing cached image: %s: cache could be corrupted", cacheImagePath)
		err := os.Remove(cacheImagePath)
		if err != nil {
			return fmt.Errorf("unable to remove corrupted cache: %v", err)
		}
	} else if err != nil {
		return fmt.Errorf("unable to check if %s exists: %v", cacheImagePath, err)
	}

	if !exists {
		sylog.Infof("Downloading image with ORAS")
		go interruptCleanup(cacheImagePath)

		if err := oras.DownloadImage(cacheImagePath, ref, ociAuth); err != nil {
			return fmt.Errorf("unable to Download Image: %v", err)
		}

		if cacheFileHash, err := oras.ImageHash(cacheImagePath); err != nil {
			return fmt.Errorf("error getting ImageHash: %v", err)
		} else if cacheFileHash != sum {
			return fmt.Errorf("cached file hash(%s) and expected hash(%s) does not match", cacheFileHash, sum)
		}
	} else {
		sylog.Infof("Using cached image")
	}

	flags := os.O_CREATE | os.O_TRUNC | os.O_WRONLY
	if !force {
		// fail if file was created after previous check with Stat()
		flags |= os.O_EXCL
	}

	// Perms are 777 *prior* to umask in order to allow image to be
	// executed with its leading shebang like a script
	dstFile, err := os.OpenFile(name, flags, 0777)
	if err != nil {
		return fmt.Errorf("while opening destination file: %v", err)
	}
	defer dstFile.Close()

	srcFile, err := os.Open(cacheImagePath)
	if err != nil {
		return fmt.Errorf("while opening cached image: %v", err)
	}
	defer srcFile.Close()

	// Copy SIF from cache
	_, err = io.Copy(dstFile, srcFile)
	if err != nil {
		return fmt.Errorf("while copying image from cache: %v", err)
	}

	sylog.Infof("Pull complete: %s\n", name)

	return nil
}

// OciPull will build a SIF image from the specified oci URI
func OciPull(imgCache *cache.Handle, name, imageURI, tmpDir string, ociAuth *ocitypes.DockerAuthConfig, force, noHTTPS, noCache bool) error {
	if !force {
		if _, err := os.Stat(name); err == nil {
			return fmt.Errorf("image file: %q already exists - will not overwrite", name)
		}
	}

	sysCtx := &ocitypes.SystemContext{
		OCIInsecureSkipTLSVerify:    noHTTPS,
		DockerInsecureSkipTLSVerify: noHTTPS,
		DockerAuthConfig:            ociAuth,
	}

	sum, err := ociclient.ImageSHA(imageURI, sysCtx)
	if err != nil {
		return fmt.Errorf("failed to get checksum for %s: %s", imageURI, err)
	}

	if noCache {
		if err := convertDockerToSIF(imgCache, imageURI, name, tmpDir, noHTTPS, true, ociAuth); err != nil {
			return fmt.Errorf("while building SIF from layers: %v", err)
		}
	} else {
		imgName := uri.GetName(imageURI)
		cachedImgPath := imgCache.OciTempImage(sum, imgName)

		exists, err := imgCache.OciTempExists(sum, imgName)
		if err != nil {
			return fmt.Errorf("unable to check if %s exists: %s", imgName, err)
		}
		if !exists {
			sylog.Infof("Converting OCI blobs to SIF format")
			go interruptCleanup(imgName)

			if err := convertDockerToSIF(imgCache, imageURI, cachedImgPath, tmpDir, noHTTPS, false, ociAuth); err != nil {
				return fmt.Errorf("while building SIF from layers: %v", err)
			}
			sylog.Infof("Build complete: %s", name)
		}

		// Perms are 777 *prior* to umask
		dstFile, err := os.OpenFile(name, os.O_CREATE|os.O_TRUNC|os.O_WRONLY, 0777)
		if err != nil {
			return fmt.Errorf("unable to open file for writing: %s: %v", name, err)
		}
		defer dstFile.Close()

		srcFile, err := os.Open(cachedImgPath)
		if err != nil {
			return fmt.Errorf("unable to open file for reading: %s: %v", name, err)
		}
		defer srcFile.Close()

		// Copy SIF from cache
		_, err = io.Copy(dstFile, srcFile)
		if err != nil {
			return fmt.Errorf("failed while copying files: %v", err)
		}
	}

	return nil
}

func convertDockerToSIF(imgCache *cache.Handle, image, cachedImgPath, tmpDir string, noHTTPS, noCache bool, authConf *ocitypes.DockerAuthConfig) error {
	if imgCache == nil {
		return fmt.Errorf("image cache is undefined")
	}

	b, err := build.NewBuild(
		image,
		build.Config{
			Dest:   cachedImgPath,
			Format: "sif",
			Opts: types.Options{
				TmpDir:           tmpDir,
				NoCache:          noCache,
				NoTest:           true,
				NoHTTPS:          noHTTPS,
				DockerAuthConfig: authConf,
				ImgCache:         imgCache,
			},
		},
	)
	if err != nil {
		return fmt.Errorf("unable to create new build: %v", err)
	}

	return b.Full()
}<|MERGE_RESOLUTION|>--- conflicted
+++ resolved
@@ -36,11 +36,7 @@
 // LibraryPull will download the image specified by file from the library specified by libraryURI.
 // After downloading, the image will be checked for a valid signature and removed if it does not contain one,
 // unless specified not to by the unauthenticated bool
-<<<<<<< HEAD
-func LibraryPull(imgCache *cache.Handle, name, ref, transport, fullURI, libraryURI, keyServerURL, authToken, arch string, force, unauthenticated, noCache bool) error {
-=======
-func LibraryPull(imgCache *cache.Handle, name, fullURI, libraryURI, keyServerURL, authToken string, force, unauthenticated, noCache bool) error {
->>>>>>> 0e3c9f9b
+func LibraryPull(imgCache *cache.Handle, name, fullURI, libraryURI, keyServerURL, authToken, arch string, force, unauthenticated, noCache bool) error {
 	if !force {
 		if _, err := os.Stat(name); err == nil {
 			return fmt.Errorf("image file already exists: %q - will not overwrite", name)
@@ -59,29 +55,20 @@
 	imageRef := library.NormalizeLibraryRef(fullURI)
 
 	// check if image exists in library
-<<<<<<< HEAD
+
 	libraryImage, err := libraryClient.GetImage(context.TODO(), arch, imageRef)
-	if err != nil {
-		return fmt.Errorf("while getting image info: %v", err)
-=======
-	libraryImage, err := libraryClient.GetImage(context.TODO(), imageRef)
 	if err == client.ErrNotFound {
-		return fmt.Errorf("image does not exist in the library: %s", imageRef)
+		return fmt.Errorf("image does not exist in the library: %s (%s)", imageRef, arch)
 	}
 	if err != nil {
 		return fmt.Errorf("could not get image info: %v", err)
->>>>>>> 0e3c9f9b
 	}
 
 	if noCache {
 		// don't use cached image
 		sylog.Infof("Downloading library image: %s", name)
-<<<<<<< HEAD
-		if err := library.DownloadImage(context.TODO(), libraryClient, name, arch, imageRef, downloadImageCallback); err != nil {
-=======
-		err := library.DownloadImage(context.TODO(), libraryClient, name, imageRef, downloadImageCallback)
-		if err != nil {
->>>>>>> 0e3c9f9b
+		err := library.DownloadImage(context.TODO(), libraryClient, name, arch, imageRef, downloadImageCallback)
+		if err != nil {
 			return fmt.Errorf("unable to download image: %v", err)
 		}
 	} else {
@@ -97,12 +84,8 @@
 			go interruptCleanup(imagePath)
 
 			// call library download image helper
-<<<<<<< HEAD
-			if err := library.DownloadImage(context.TODO(), libraryClient, imagePath, arch, imageRef, downloadImageCallback); err != nil {
-=======
-			err := library.DownloadImage(context.TODO(), libraryClient, imagePath, imageRef, downloadImageCallback)
+			err := library.DownloadImage(context.TODO(), libraryClient, imagePath, arch, imageRef, downloadImageCallback)
 			if err != nil {
->>>>>>> 0e3c9f9b
 				return fmt.Errorf("unable to download image: %v", err)
 			}
 
