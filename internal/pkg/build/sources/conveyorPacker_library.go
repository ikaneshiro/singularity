--- conflicted
+++ resolved
@@ -63,14 +63,10 @@
 
 	imageRef := library.NormalizeLibraryRef(b.Recipe.Header["from"])
 
-<<<<<<< HEAD
 	libraryImage, err := libraryClient.GetImage(context.TODO(), runtime.GOARCH, imageRef)
-=======
-	libraryImage, err := libraryClient.GetImage(context.TODO(), imageRef)
 	if err == client.ErrNotFound {
-		return fmt.Errorf("image does not exist in the library: %s", imageRef)
+		return fmt.Errorf("image does not exist in the library: %s (%s)", imageRef, runtime.GOARCH)
 	}
->>>>>>> 0e3c9f9b
 	if err != nil {
 		return fmt.Errorf("while getting image info: %v", err)
 	}
